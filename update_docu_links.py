#!/usr/bin/env python3

import argparse
import importlib
import inspect
import json
import re
import site
from pathlib import Path
from types import ModuleType
from typing import Any

import yaml

SECRET_FILENAME = "secrets.yaml"
SECRET_REGEX = re.compile(r"!secret\s(\w+)")

GENERICS = {
    "/doc/source/ics.md",
    "/doc/source/static.md",
}


BLACK_LIST = {
    *GENERICS,
    "/doc/source/multiple.md",
    "/doc/source/example.md",
}

START_COUNTRY_SECTION = "<!--Begin of country section-->"
END_COUNTRY_SECTION = "<!--End of country section-->"

START_SERVICE_SECTION = "<!--Begin of service section-->"
END_SERVICE_SECTION = "<!--End of service section-->"

LANGUAGES = ["en", "de"]


class SourceInfo:
    def __init__(
        self,
        filename: str,
        module: str | None,
        title: str,
        url: str,
        country: str,
        params: list[str],
        extra_info_default_params: dict[str, Any] = {},
        custom_param_translation: dict[str, dict[str, str]] = {},
    ):
        self._filename = filename
        self._module = module
        self._title = title
        self._url = url
        self._country = country
        self._params = params
        self._extra_info_default_params = extra_info_default_params

        self._custom_param_translation = custom_param_translation

        for k, v in custom_param_translation.items():
            if k not in LANGUAGES:
                print(
                    f"{self._filename} provided translation for non existing language {k}, You may want to use one of {LANGUAGES} or you need to add the language to LANGUAGES"
                )

            for parameter in v.keys():
                if parameter not in self._params:
                    print(
                        f"{self._filename} provided translation for non existing parameter {parameter}"
                    )

    def __repr__(self):
        return f"filename:{self._filename}, title:{self._title}, url:{self._url}, country:{self._country}, params:{self._params}, extra_info_default_params:{self._extra_info_default_params}, custom_param_translation:{self._custom_param_translation}"

    @property
    def filename(self):
        return self._filename

    @property
    def module(self):
        return self._module

    @property
    def title(self):
        return self._title

    @property
    def url(self):
        return self._url

    @property
    def country(self):
        return self._country

    @property
    def params(self):
        return self._params

    @property
    def extra_info_default_params(self):
        return self._extra_info_default_params

    @property
    def custom_param_translation(self):
        return self._custom_param_translation


class Section:
    def __init__(self, section):
        self._section = section

    @property
    def start(self):
        return f"<!--Begin of {self._section} section-->"

    @property
    def end(self):
        return f"<!--End of {self._section} section-->"


def split_camel_and_snake_case(s):
    s = re.sub("([a-z0-9])([A-Z])", r"\1 \2", s)  # Split CamelCase
    return s.replace("_", " ").split()  # Split snake_case


<<<<<<< HEAD
def main() -> None:
    parser = argparse.ArgumentParser(description="Update docu links.")
    # args = parser.parse_args()

    sources: list[SourceInfo] = []
=======
def main():
    sources = []
>>>>>>> e0f06d27

    sources += browse_sources()
    sources += browse_ics_yaml()

    # sort into countries
    country_code_map = make_country_code_map()
    countries: dict[str, list[SourceInfo]] = {}
    generics: list[SourceInfo] = []

    orphans: list[SourceInfo] = []
    for s in sources:
        if s.filename in GENERICS:
            generics.append(s)
        if s.filename in BLACK_LIST:
            continue  # skip

        # extract country code
        code = s.country
        if code in country_code_map:
            countries.setdefault(country_code_map[code]["name"], []).append(s)
        else:
            orphans.append(s)

    if len(orphans) > 0:
        print("Orphaned sources without country =========================")
        for o in orphans:
            print(o)

    update_json(countries, generics=generics)
    update_readme_md(countries)
    update_info_md(countries)


def browse_sources() -> list[SourceInfo]:
    """Browse all .py files in the `source` directory"""
    package_dir = (
        Path(__file__).resolve().parents[0]
        / "custom_components"
        / "waste_collection_schedule"
    )
    source_dir = package_dir / "waste_collection_schedule" / "source"

    # add module directory to path
    site.addsitedir(str(package_dir))

    files = filter(
        lambda x: x != "__init__",
        map(lambda x: x.stem, source_dir.glob("*.py")),
    )

    modules: dict[str, ModuleType] = {}
    sources: list[SourceInfo] = []

    # retrieve all data from sources
    for f in files:
        # iterate through all *.py files in waste_collection_schedule/source
        module = importlib.import_module(f"waste_collection_schedule.source.{f}")
        modules[f] = module

        title = module.TITLE
        url = module.URL
        country = getattr(module, "COUNTRY", f.split("_")[-1])

        sig = inspect.signature(module.Source.__init__)
        params = [param.name for param in sig.parameters.values()]
        param_translations = getattr(module, "PARAM_TRANSLATIONS", {})

        filename = f"/doc/source/{f}.md"
        if title is not None:
            sources.append(
                SourceInfo(
                    filename=filename,
                    module=f,
                    title=title,
                    url=url,
                    country=country,
                    params=params,
                    custom_param_translation=param_translations,
                )
            )

        extra_info = getattr(module, "EXTRA_INFO", [])
        if callable(extra_info):
            extra_info = extra_info()
        for e in extra_info:
            sources.append(
                SourceInfo(
                    filename=filename,
                    module=f,
                    title=e.get("title", title),
                    url=e.get("url", url),
                    country=e.get("country", country),
                    params=params,
                    extra_info_default_params=e.get("default_params", {}),
                )
            )

    update_awido_de(modules)
    update_ctrace_de(modules)
    update_citiesapps_com(modules)
    update_app_abfallplus_de(modules)
    update_abfallnavi_de(modules)

    return sources


def browse_ics_yaml() -> list[SourceInfo]:
    """Browse all .yaml files which are descriptions for the ICS source"""
    doc_dir = Path(__file__).resolve().parents[0] / "doc"
    yaml_dir = doc_dir / "ics" / "yaml"
    md_dir = doc_dir / "ics"

    files = yaml_dir.glob("*.yaml")
    sources: list[SourceInfo] = []
    for f in files:
        with open(f, encoding="utf-8") as stream:
            # write markdown file
            filename = (md_dir / f.name).with_suffix(".md")
            data = yaml.safe_load(stream)
            write_ics_md_file(filename, data)

            # extract country code
            sources.append(
                SourceInfo(
                    filename=f"/doc/ics/{filename.name}",
                    module=None,
                    title=data["title"],
                    url=data["url"],
                    country=data.get("country", f.stem.split("_")[-1]),
                    params=[],
                    extra_info_default_params=data.get("default_params", {}),
                )
            )
            if "extra_info" in data:
                for e in data["extra_info"]:
                    sources.append(
                        SourceInfo(
                            filename=f"/doc/ics/{filename.name}",
                            module=None,
                            title=e.get("title"),
                            url=e.get("url"),
                            country=e.get("country"),
                            params=[],
                            extra_info_default_params=data.get("default_params", {}),
                        )
                    )

    update_ics_md(sources)

    return sources


def write_ics_md_file(filename, data):
    """Write a markdown file for a ICS .yaml file"""
    md = f"# {data['title']}\n"
    md += "\n"
    md += f"{data['title']} is supported by the generic [ICS](/doc/source/ics.md) source. For all available configuration options, please refer to the source description.\n"
    md += "\n"
    if "description" in data:
        md += f"{data['description']}\n"
    md += "\n"
    md += "## How to get the configuration arguments\n"
    md += "\n"
    md += f"{data['howto']}"
    md += "\n"
    md += "## Examples\n"
    md += "\n"
    for title, tc in data["test_cases"].items():
        md += f"### {title}\n"
        md += "\n"
        md += "```yaml\n"
        md += "waste_collection_schedule:\n"
        md += "  sources:\n"
        md += "    - name: ics\n"
        md += "      args:\n"
        md += multiline_indent(yaml.dump(tc).rstrip("\n"), 8) + "\n"
        md += "```\n"
        # md += "\n"
    with open(filename, "w", encoding="utf-8") as f:
        f.write(md)


def update_ics_md(sources: list[SourceInfo]):
    country_code_map = make_country_code_map()
    countries: dict = {}

    for s in sources:
        if s.filename in BLACK_LIST:
            continue  # skip

        # extract country code
        code = s.country
        if code in country_code_map:
            countries.setdefault(country_code_map[code]["name"], []).append(s)

    str = ""
    for country in sorted(countries):
        str += f"### {country}\n"
        str += "\n"

        for e in sorted(
            countries[country],
            key=lambda e: (e.title.lower(), beautify_url(e.url), e.filename),
        ):
            str += f"- [{e.title}]({e.filename}) / {beautify_url(e.url)}\n"

        str += "\n"

    _patch_file("doc/source/ics.md", "service", str)


def multiline_indent(s, numspaces):
    """Indent all lines within the given string by <numspace> spaces"""
    lines = [(numspaces * " ") + line for line in s.split("\n")]
    return "\n".join(lines)


def beautify_url(url):
    if url is None:
        return ""
    url = url.removesuffix("/")
    url = url.removeprefix("http://")
    url = url.removeprefix("https://")
    url = url.removeprefix("www.")
    return url


def update_json(
    countries: dict[str, list[SourceInfo]], generics: list[SourceInfo] = []
):
    params = set()
    param_translations: dict[str, dict[str, str]] = {}
    countries = countries.copy()
    countries["Generic"] = generics
    # generate country list
    output: dict[str, list[dict[str, str | dict[str, Any]]]] = {}
    for country in sorted(countries):
        output[country] = []

        for e in sorted(
            countries[country],
            key=lambda e: (e.title.lower(), beautify_url(e.url), e.filename),
        ):
            if e.module is None:
                continue

            output[country].append(
                {
                    "title": e.title,
                    "module": e.module,
                    "default_params": e.extra_info_default_params,
                }
            )
            params.update(e.params)

            for key, value in e.custom_param_translation.items():
                if key in param_translations:
                    param_translations[key].update(value)
                else:
                    param_translations[key] = value.copy()

    # output["Generic"] = [{"title": "ICS", "module": "ics", "default_params": {}}, {"title": "Static", "module": "static", "default_params": {}}]

    for lang in LANGUAGES:
        tranlation_file = (
            f"custom_components/waste_collection_schedule/translations/{lang}.json"
        )
        if not Path(tranlation_file).exists():
            print(f"Translation file {tranlation_file} not found")
            continue

        with open(
            tranlation_file,
            encoding="utf-8",
        ) as f:
            translations = json.load(f)

        arg_translations = translations["config"]["step"]["args"]["data"]

        for param in params:
            if param in param_translations.get(lang, {}):
                arg_translations[param] = param_translations[lang][param]
            elif lang == "en" and param not in arg_translations:
                arg_translations[param] = " ".join(
                    [s.capitalize() for s in split_camel_and_snake_case(param)]
                )

        translations["config"]["step"]["reconfigure"]["data"] = arg_translations

        with open(
            tranlation_file,
            "w",
            encoding="utf-8",
        ) as f:
            json.dump(translations, f, indent=2, ensure_ascii=False)

    with open(
        "custom_components/waste_collection_schedule/sources.json",
        "w",
        encoding="utf-8",
    ) as f:
        f.write(json.dumps(output, indent=2))


def update_readme_md(countries: dict[str, list[SourceInfo]]):
    # generate country list
    str = ""
    for country in sorted(countries):
        str += "<details>\n"
        str += f"<summary>{country}</summary>\n"
        str += "\n"

        for e in sorted(
            countries[country],
            key=lambda e: (e.title.lower(), beautify_url(e.url), e.filename),
        ):
            # print(f"  {e.title} - {beautify_url(e.url)}")
            str += f"- [{e.title}]({e.filename}) / {beautify_url(e.url)}\n"

        str += "</details>\n"
        str += "\n"

    _patch_file("README.md", "country", str)


def update_info_md(countries: dict[str, list[SourceInfo]]):
    # generate country list
    str = ""
    for country in sorted(countries):
        str += f"| {country} | "
        str += ", ".join(
            [
                e.title
                for e in sorted(
                    countries[country],
                    key=lambda e: (e.title.lower(), beautify_url(e.url), e.filename),
                )
            ]
        )
        str += " |\n"

    _patch_file("info.md", "country", str)


def update_awido_de(modules: dict[str, ModuleType]):
    module = modules.get("awido_de")
    if not module:
        print("awido_de not found")
        return
    services = getattr(module, "SERVICE_MAP", [])

    str = ""
    for service in sorted(services, key=lambda s: s["service_id"]):
        str += f'- `{service["service_id"]}`: {service["title"]}\n'

    _patch_file("doc/source/awido_de.md", "service", str)


def update_ctrace_de(modules: dict[str, ModuleType]):
    module = modules.get("c_trace_de")
    if not module:
        print("ctrace_de not found")
        return
    services = getattr(module, "SERVICE_MAP", {})

    str = "|Municipality|service|\n|-|-|\n"
    for service in sorted(
        services.keys(), key=lambda service: services[service]["title"]
    ):
        str += f'| {services[service]["title"]} | `{service}` |\n'

    _patch_file("doc/source/c_trace_de.md", "service", str)


def update_citiesapps_com(modules: dict[str, ModuleType]):
    module = modules.get("citiesapps_com")
    if not module:
        print("citiesapps_com not found")
        return
    services = getattr(module, "SERVICE_MAP", [])

    str = "|City|Website|\n|-|-|\n"
    for service in sorted(services, key=lambda service: service["title"]):
        str += f'| {service["title"]} | [{beautify_url(service["url"])}]({service["url"]}) |\n'

    _patch_file("doc/source/citiesapps_com.md", "service", str)


def update_app_abfallplus_de(modules: dict[str, ModuleType]):
    module = modules.get("app_abfallplus_de")
    if not module:
        print("app_abfallplus_de not found")
        return
    services = getattr(module, "SUPPORTED_SERVICES", {})

    str = "|app_id|supported regions|\n|-|-|\n"
    for app_id, region in services.items():
        regions = ", ".join(region)
        str += f"| {app_id} | {regions} |\n"

    _patch_file("doc/source/app_abfallplus_de.md", "service", str)


def update_abfallnavi_de(modules: dict[str, ModuleType]):
    module = modules.get("abfallnavi_de")
    if not module:
        print("app_abfallplus_de not found")
        return
    services = getattr(module, "SERVICE_DOMAINS", {})

    str = "|Region|service|\n|-|-|\n"
    for region in services:
        str += f"| {region['title']} | {region['service_id']} |\n"

    _patch_file("doc/source/abfallnavi_de.md", "service", str)


def _patch_file(filename, section_id, str):
    # read entire file
    with open(filename, encoding="utf-8") as f:
        md = f.read()

    section = Section(section_id)

    # find beginning and end of country section
    start_pos = md.index(section.start) + len(section.start) + 1
    end_pos = md.index(section.end)

    md = md[:start_pos] + str + md[end_pos:]

    # write entire file
    with open(filename, "w", encoding="utf-8") as f:
        f.write(md)


def make_country_code_map():
    return {x["code"]: x for x in COUNTRYCODES}


COUNTRYCODES = [
    {
        "code": "au",
        "name": "Australia",
    },
    {
        "code": "at",
        "name": "Austria",
    },
    {
        "code": "be",
        "name": "Belgium",
    },
    {
        "code": "ca",
        "name": "Canada",
    },
    {
        "code": "cz",
        "name": "Czech Republic",
    },
    {
        "code": "de",
        "name": "Germany",
    },
    {
        "code": "dk",
        "name": "Denmark",
    },
    {
        "code": "hamburg",
        "name": "Germany",
    },
    {
        "code": "hu",
        "name": "Hungary",
    },
    {
        "code": "it",
        "name": "Italy",
    },
    {
        "code": "lt",
        "name": "Lithuania",
    },
    {
        "code": "lu",
        "name": "Luxembourg",
    },
    {
        "code": "nl",
        "name": "Netherlands",
    },
    {
        "code": "nz",
        "name": "New Zealand",
    },
    {
        "code": "no",
        "name": "Norway",
    },
    {
        "code": "pl",
        "name": "Poland",
    },
    {
        "code": "se",
        "name": "Sweden",
    },
    {
        "code": "si",
        "name": "Slovenia",
    },
    {
        "code": "ch",
        "name": "Switzerland",
    },
    {
        "code": "us",
        "name": "United States of America",
    },
    {
        "code": "uk",
        "name": "United Kingdom",
    },
    {
        "code": "fr",
        "name": "France",
    },
    {
        "code": "fi",
        "name": "Finland",
    },
]


if __name__ == "__main__":
    main()<|MERGE_RESOLUTION|>--- conflicted
+++ resolved
@@ -124,16 +124,8 @@
     return s.replace("_", " ").split()  # Split snake_case
 
 
-<<<<<<< HEAD
 def main() -> None:
-    parser = argparse.ArgumentParser(description="Update docu links.")
-    # args = parser.parse_args()
-
     sources: list[SourceInfo] = []
-=======
-def main():
-    sources = []
->>>>>>> e0f06d27
 
     sources += browse_sources()
     sources += browse_ics_yaml()
